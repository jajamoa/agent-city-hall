<<<<<<< HEAD
# API Documentation

## Overview
This backend for Agent City Hall provides two primary endpoints:

1. `/lookup_demographics` - Retrieves demographic information for a given region.
2. `/discuss` - Simulates a discussion based on demographics, population, and a proposal.

---

## API 1: **`/lookup_demographics`**

### **Description**
Retrieves demographic information for a specified region.

### **Method**
`POST`

### **Request Parameters**
- **Query String Parameters**:
  - `region` (string, required): The name of the region for which to fetch demographics. Must be provided in lowercase.

### **Response**
Returns demographic distributions for the specified region.

#### **Response Format**
```json
{
  "region": "boston",
  "demographics": {
    "age_distribution": {
      "18-25": 20,
      "26-40": 50,
      "41-60": 20,
      "60+": 10
    },
    "education_distribution": {
      "bachelor": 40,
      "high_school_or_below": 30,
      "postgraduate": 30
    },
    "gender_distribution": {
      "female": 50,
      "male": 50
    },
    "income_distribution": {
      "high_income": 20,
      "low_income": 30,
      "middle_income": 50
    },
    "occupation_distribution": {
      "blue_collar": 30,
      "retired": 10,
      "self_employed": 10,
      "white_collar": 50
    },
    "race_distribution": {
      "asian": 15,
      "black": 20,
      "hispanic": 10,
      "other": 5,
      "white": 50
    },
    "religion_distribution": {
      "christianity": 40,
      "islam": 20,
      "non_religious": 30,
      "other": 10
    }
  }
}
```

---

## API 2: **`/discuss`**

### **Description**
Simulates a discussion based on the region, population, demographics, and a proposal.

### **Method**
`POST`

### **Request Body**
- **JSON**:
  - `region` (string, required): The name of the region.
  - `population` (integer, required): The population size for the simulation.
  - `proposal` (object, required): The proposal to discuss.
    - `title` (string, required): The title of the proposal.
    - `description` (string, required): A description of the proposal.
  - `demographics` (object, required): Demographic data, typically retrieved from the `/lookup_demographics` endpoint.

#### **Example Request**
```json
{
  "region": "boston",
  "population": 100000,
  "proposal": {
    "title": "Ban all plastic bags",
    "description": "This proposal aims to ban all plastic bags in retail stores."
  },
  "demographics": {
    "age_distribution": {
      "18-25": 20,
      "26-40": 50,
      "41-60": 20,
      "60+": 10
    },
    "gender_distribution": {
      "female": 50,
      "male": 50
    }
  }
}
```

### **Response**
Returns a summary of opinions and sample comments from simulated agents.

#### **Response Format**
```json
{
  "summary": {
    "summary_statistics": {
      "neutral": 10000,
      "oppose": 30000,
      "support": 60000
    },
    "supporter_reasons": {
      "economic_stimulus": 0.16666666666666666,
      "educational_opportunities": 0.16666666666666666,
      "infrastructure_improvement": 0.16666666666666666,
      "job_creation": 0.16666666666666666,
      "renewable_energy_initiatives": 0.16666666666666666,
      "technological_innovation": 0.16666666666666666
    },
    "opponent_reasons": {
      "community_dissatisfaction": 0.16666666666666666,
      "cultural_displacement": 0.16666666666666666,
      "environmental_destruction": 0.16666666666666666,
      "gentrification": 0.16666666666666666,
      "health_risks": 0.16666666666666666,
      "legal_uncertainty": 0.16666666666666666
    }
  },
  "comments": {
    "0": {
      "id": 0,
      "agent": {
        "age": "41-60",
        "education": "bachelor",
        "gender": "female",
        "income": "middle_income",
        "occupation": "white_collar",
        "race": "white",
        "religion": "non_religious"
      },
      "opinion": "support",
      "comment": "I fully support this initiative as it benefits the environment."
    },
    "...": "..."
  }
}
```

---

## How to Use

1. **Start the Server**:
   ```bash
   python main.py
   ```
   The server will run at `http://localhost:5050`.

2. **Fetch Demographics**:
   Use the `/lookup_demographics` API to get demographics for a specific region.

3. **Simulate a Discussion**:
   Use the `/discuss` API to run a simulation with the demographics, population size, and a proposal.

---

## Example Workflow

See [test.py](https://github.com/jajamoa/agent-city-hall/blob/backend/test.py) for an example workflow using the API endpoints.
=======
# Agent City Hall

Agent City Hall serves as the human layer for existing city simulations, introducing social alignment to the model. This framework integrates diverse agents—such as government, developers, and residents—to enable social dynamics modeling and policy evaluation, enriching urban planning simulations with a focus on human-centric perspectives.

## Project Structure

- **main.py**: Main script to initialize and run the simulation.
- **config/**: Contains configuration files, such as `config.yaml`, for setting parameters.
- **agents/**: Defines different types of agents involved in the simulation.
  - `agent_base.py`: Base class for agents.
  - `government_agent.py`: Government agent class.
  - `developer_agent.py`: Developer agent class.
  - `resident_agent.py`: Resident agent class.
- **interaction/**: Manages interactions among agents.
- **message_pool/**: Manages the message exchange between agents.
- **alignment/**: Contains the pluralistic alignment module.
- **backends/**: Contains different intelligence backend implementations.
- **utils/**: Utility functions and helpers.
- **tests/**: Contains all test files.
  - `unit/`: Unit tests for individual components.
  - `integration/`: Integration tests for component interactions.

![Architecture Diagram](./images/architecture_diagram.png)

## Getting Started

1. **Install Dependencies**: Make sure to install the required packages.
   ```bash
   pip install -r requirements.txt
   ```

2. **Development Setup**: Install package in development mode.
    ```bash
    pip install -e .

    # This allows you to:
    # - Import modules from anywhere
    # - Modify code without reinstalling
    # - Run tests properly
    ```

3. **Run the Simulation**:
   ```bash
   python main.py
   ```

## Testing

Run tests from the project root directory:

```bash
# Run specific test
pytest tests/unit/test_agent_base.py

# Run all tests
pytest tests/unit/       # unit tests
pytest tests/integration/    # integration tests
pytest                  # all tests
```

## Requirements

The project dependencies are listed in `requirements.txt`.

## License

This project is licensed under the MIT License.
>>>>>>> 8802b2d5
<|MERGE_RESOLUTION|>--- conflicted
+++ resolved
@@ -1,191 +1,4 @@
-<<<<<<< HEAD
-# API Documentation
 
-## Overview
-This backend for Agent City Hall provides two primary endpoints:
-
-1. `/lookup_demographics` - Retrieves demographic information for a given region.
-2. `/discuss` - Simulates a discussion based on demographics, population, and a proposal.
-
----
-
-## API 1: **`/lookup_demographics`**
-
-### **Description**
-Retrieves demographic information for a specified region.
-
-### **Method**
-`POST`
-
-### **Request Parameters**
-- **Query String Parameters**:
-  - `region` (string, required): The name of the region for which to fetch demographics. Must be provided in lowercase.
-
-### **Response**
-Returns demographic distributions for the specified region.
-
-#### **Response Format**
-```json
-{
-  "region": "boston",
-  "demographics": {
-    "age_distribution": {
-      "18-25": 20,
-      "26-40": 50,
-      "41-60": 20,
-      "60+": 10
-    },
-    "education_distribution": {
-      "bachelor": 40,
-      "high_school_or_below": 30,
-      "postgraduate": 30
-    },
-    "gender_distribution": {
-      "female": 50,
-      "male": 50
-    },
-    "income_distribution": {
-      "high_income": 20,
-      "low_income": 30,
-      "middle_income": 50
-    },
-    "occupation_distribution": {
-      "blue_collar": 30,
-      "retired": 10,
-      "self_employed": 10,
-      "white_collar": 50
-    },
-    "race_distribution": {
-      "asian": 15,
-      "black": 20,
-      "hispanic": 10,
-      "other": 5,
-      "white": 50
-    },
-    "religion_distribution": {
-      "christianity": 40,
-      "islam": 20,
-      "non_religious": 30,
-      "other": 10
-    }
-  }
-}
-```
-
----
-
-## API 2: **`/discuss`**
-
-### **Description**
-Simulates a discussion based on the region, population, demographics, and a proposal.
-
-### **Method**
-`POST`
-
-### **Request Body**
-- **JSON**:
-  - `region` (string, required): The name of the region.
-  - `population` (integer, required): The population size for the simulation.
-  - `proposal` (object, required): The proposal to discuss.
-    - `title` (string, required): The title of the proposal.
-    - `description` (string, required): A description of the proposal.
-  - `demographics` (object, required): Demographic data, typically retrieved from the `/lookup_demographics` endpoint.
-
-#### **Example Request**
-```json
-{
-  "region": "boston",
-  "population": 100000,
-  "proposal": {
-    "title": "Ban all plastic bags",
-    "description": "This proposal aims to ban all plastic bags in retail stores."
-  },
-  "demographics": {
-    "age_distribution": {
-      "18-25": 20,
-      "26-40": 50,
-      "41-60": 20,
-      "60+": 10
-    },
-    "gender_distribution": {
-      "female": 50,
-      "male": 50
-    }
-  }
-}
-```
-
-### **Response**
-Returns a summary of opinions and sample comments from simulated agents.
-
-#### **Response Format**
-```json
-{
-  "summary": {
-    "summary_statistics": {
-      "neutral": 10000,
-      "oppose": 30000,
-      "support": 60000
-    },
-    "supporter_reasons": {
-      "economic_stimulus": 0.16666666666666666,
-      "educational_opportunities": 0.16666666666666666,
-      "infrastructure_improvement": 0.16666666666666666,
-      "job_creation": 0.16666666666666666,
-      "renewable_energy_initiatives": 0.16666666666666666,
-      "technological_innovation": 0.16666666666666666
-    },
-    "opponent_reasons": {
-      "community_dissatisfaction": 0.16666666666666666,
-      "cultural_displacement": 0.16666666666666666,
-      "environmental_destruction": 0.16666666666666666,
-      "gentrification": 0.16666666666666666,
-      "health_risks": 0.16666666666666666,
-      "legal_uncertainty": 0.16666666666666666
-    }
-  },
-  "comments": {
-    "0": {
-      "id": 0,
-      "agent": {
-        "age": "41-60",
-        "education": "bachelor",
-        "gender": "female",
-        "income": "middle_income",
-        "occupation": "white_collar",
-        "race": "white",
-        "religion": "non_religious"
-      },
-      "opinion": "support",
-      "comment": "I fully support this initiative as it benefits the environment."
-    },
-    "...": "..."
-  }
-}
-```
-
----
-
-## How to Use
-
-1. **Start the Server**:
-   ```bash
-   python main.py
-   ```
-   The server will run at `http://localhost:5050`.
-
-2. **Fetch Demographics**:
-   Use the `/lookup_demographics` API to get demographics for a specific region.
-
-3. **Simulate a Discussion**:
-   Use the `/discuss` API to run a simulation with the demographics, population size, and a proposal.
-
----
-
-## Example Workflow
-
-See [test.py](https://github.com/jajamoa/agent-city-hall/blob/backend/test.py) for an example workflow using the API endpoints.
-=======
 # Agent City Hall
 
 Agent City Hall serves as the human layer for existing city simulations, introducing social alignment to the model. This framework integrates diverse agents—such as government, developers, and residents—to enable social dynamics modeling and policy evaluation, enriching urban planning simulations with a focus on human-centric perspectives.
@@ -252,5 +65,4 @@
 
 ## License
 
-This project is licensed under the MIT License.
->>>>>>> 8802b2d5
+This project is licensed under the MIT License.